use state::CheatnetState;

pub mod cheatcodes;
pub mod constants;
pub mod execution;
pub mod forking;
pub mod panic_data;
pub mod rpc;
<<<<<<< HEAD
pub mod state;

pub struct CheatnetState {
    cheatcode_state: CheatcodeState,
    pub blockifier_state: CachedState<ExtendedStateReader>,
    pub deploy_salt_base: u32,
    pub available_steps: Option<u32>,
}

impl CheatnetState {
    #[must_use]
    pub fn new(state: ExtendedStateReader, max_steps: Option<u32>) -> Self {
        CheatnetState {
            cheatcode_state: CheatcodeState::new(),
            blockifier_state: CachedState::new(state, GlobalContractCache::default()),
            deploy_salt_base: 0,
            available_steps: max_steps,
        }
    }

    pub fn increment_deploy_salt_base(&mut self) {
        self.deploy_salt_base += 1;
    }

    #[must_use]
    pub fn get_salt(&self) -> ContractAddressSalt {
        ContractAddressSalt(StarkFelt::from(self.deploy_salt_base))
    }

    pub fn decrease_available_steps(&mut self, used_steps: u32) {
        self.available_steps = Some(self.available_steps.unwrap() - used_steps);
    }
}
=======
pub mod state;
>>>>>>> 8ce5e502
<|MERGE_RESOLUTION|>--- conflicted
+++ resolved
@@ -6,40 +6,4 @@
 pub mod forking;
 pub mod panic_data;
 pub mod rpc;
-<<<<<<< HEAD
-pub mod state;
-
-pub struct CheatnetState {
-    cheatcode_state: CheatcodeState,
-    pub blockifier_state: CachedState<ExtendedStateReader>,
-    pub deploy_salt_base: u32,
-    pub available_steps: Option<u32>,
-}
-
-impl CheatnetState {
-    #[must_use]
-    pub fn new(state: ExtendedStateReader, max_steps: Option<u32>) -> Self {
-        CheatnetState {
-            cheatcode_state: CheatcodeState::new(),
-            blockifier_state: CachedState::new(state, GlobalContractCache::default()),
-            deploy_salt_base: 0,
-            available_steps: max_steps,
-        }
-    }
-
-    pub fn increment_deploy_salt_base(&mut self) {
-        self.deploy_salt_base += 1;
-    }
-
-    #[must_use]
-    pub fn get_salt(&self) -> ContractAddressSalt {
-        ContractAddressSalt(StarkFelt::from(self.deploy_salt_base))
-    }
-
-    pub fn decrease_available_steps(&mut self, used_steps: u32) {
-        self.available_steps = Some(self.available_steps.unwrap() - used_steps);
-    }
-}
-=======
-pub mod state;
->>>>>>> 8ce5e502
+pub mod state;