use crate::helpers::runner::runner;
use indoc::indoc;
use std::path::Path;
use test_case::test_case;

#[test_case(Some(Path::new("tests/data/show_config")), None ; "Scarb.toml in current_dir")]
#[test_case(None, Some("tests/data/show_config/Scarb.toml") ; "Scarb.toml passed as argument")]
#[tokio::test]
async fn test_show_config_from_scarb_toml(
    current_dir: Option<&Path>,
    path_to_scarb_toml: Option<&str>,
) {
    let mut args = vec![];
    if let Some(scarb_path) = path_to_scarb_toml {
        args.append(&mut vec!["--path-to-scarb-toml", scarb_path]);
    }
    args.append(&mut vec!["--profile", "profile1", "show-config"]);

<<<<<<< HEAD
    let snapbox = runner(&args, current_dir);
    let mut expected_output = String::from(indoc! {r#"
=======
    let snapbox = runner(&args);

    snapbox.assert().success().stdout_eq(indoc! {r"
>>>>>>> 9ea0c43e
        command: show-config
        account: user1
        accounts_file_path: ../account-file
        chain_id: alpha-goerli
        profile: profile1
        rpc_url: http://127.0.0.1:5055/rpc
<<<<<<< HEAD
    "#});
    if let Some(scarb_path) = path_to_scarb_toml {
        expected_output.push_str(&format!("scarb_path: {scarb_path}\n"));
    }
    snapbox.assert().success().stdout_eq(expected_output);
=======
        scarb_path: tests/data/show_config/all_Scarb.toml
    "});
>>>>>>> 9ea0c43e
}

#[tokio::test]
async fn test_show_config_from_cli() {
    let args = vec![
        "--account",
        "/path/to/account.json",
        "--url",
        "http://127.0.0.1:5055/rpc",
        "--keystore",
        "../keystore",
        "show-config",
    ];

    let snapbox = runner(&args, None);

    snapbox.assert().success().stdout_eq(indoc! {r"
        command: show-config
        account: /path/to/account.json
        chain_id: alpha-goerli
        keystore: ../keystore
        rpc_url: http://127.0.0.1:5055/rpc
    "});
}

#[test_case(Some(Path::new("tests/data/show_config")), None ; "Scarb.toml in current_dir")]
#[test_case(None, Some("tests/data/show_config/Scarb.toml") ; "Scarb.toml passed as argument")]
#[tokio::test]
async fn test_show_config_from_cli_and_scarb(
    current_dir: Option<&Path>,
    path_to_scarb_toml: Option<&str>,
) {
    let mut args = vec!["--account", "user2"];
    if let Some(scarb_path) = path_to_scarb_toml {
        args.append(&mut vec!["--path-to-scarb-toml", scarb_path]);
    }
    args.append(&mut vec!["--profile", "profile1", "show-config"]);
    let snapbox = runner(&args, current_dir);

<<<<<<< HEAD
    let mut expected_output = String::from(indoc! {r#"
=======
    snapbox.assert().success().stdout_eq(indoc! {r"
>>>>>>> 9ea0c43e
        command: show-config
        account: user2
        accounts_file_path: ../account-file
        chain_id: alpha-goerli
        profile: profile1
        rpc_url: http://127.0.0.1:5055/rpc
<<<<<<< HEAD
    "#});
    if let Some(scarb_path) = path_to_scarb_toml {
        expected_output.push_str(&format!("scarb_path: {scarb_path}\n"));
    }
    snapbox.assert().success().stdout_eq(expected_output);
=======
        scarb_path: tests/data/show_config/all_Scarb.toml
    "});
>>>>>>> 9ea0c43e
}

#[test_case(Some(Path::new("tests/data/show_config")), None ; "Scarb.toml in current_dir")]
#[test_case(None, Some("tests/data/show_config/Scarb.toml") ; "Scarb.toml passed as argument")]
#[tokio::test]
async fn test_show_config_when_no_keystore(
    current_dir: Option<&Path>,
    path_to_scarb_toml: Option<&str>,
) {
    let mut args = vec![];
    if let Some(scarb_path) = path_to_scarb_toml {
        args.append(&mut vec!["--path-to-scarb-toml", scarb_path]);
    }
    args.append(&mut vec!["--profile", "profile1", "show-config"]);

<<<<<<< HEAD
    let snapbox = runner(&args, current_dir);
    let mut expected_output = String::from(indoc! {r#"
=======
    snapbox.assert().success().stdout_eq(indoc! {r"
>>>>>>> 9ea0c43e
        command: show-config
        account: user1
        accounts_file_path: ../account-file
        chain_id: alpha-goerli
        profile: profile1
        rpc_url: http://127.0.0.1:5055/rpc
<<<<<<< HEAD
    "#});
    if let Some(scarb_path) = path_to_scarb_toml {
        expected_output.push_str(&format!("scarb_path: {scarb_path}\n"));
    }
    snapbox.assert().success().stdout_eq(expected_output);
=======
        scarb_path: tests/data/show_config/all_Scarb.toml
    "});
>>>>>>> 9ea0c43e
}

#[test_case(Some(Path::new("tests/data/show_config")), None ; "Scarb.toml in current_dir")]
#[test_case(None, Some("tests/data/show_config/Scarb.toml") ; "Scarb.toml passed as argument")]
#[tokio::test]
async fn test_show_config_when_keystore(
    current_dir: Option<&Path>,
    path_to_scarb_toml: Option<&str>,
) {
    let mut args = vec![];
    if let Some(scarb_path) = path_to_scarb_toml {
        args.append(&mut vec!["--path-to-scarb-toml", scarb_path]);
    }
    args.append(&mut vec!["show-config"]);

    let snapbox = runner(&args, current_dir);

<<<<<<< HEAD
    let mut expected_output = String::from(indoc! {r#"
=======
    snapbox.assert().success().stdout_eq(indoc! {r"
>>>>>>> 9ea0c43e
        command: show-config
        account: /path/to/account.json
        chain_id: alpha-goerli
        keystore: ../keystore
        rpc_url: http://127.0.0.1:5055/rpc
<<<<<<< HEAD
    "#});
    if let Some(scarb_path) = path_to_scarb_toml {
        expected_output.push_str(&format!("scarb_path: {scarb_path}\n"));
    }
    snapbox.assert().success().stdout_eq(expected_output);
=======
        scarb_path: tests/data/show_config/all_Scarb.toml
    "});
>>>>>>> 9ea0c43e
}<|MERGE_RESOLUTION|>--- conflicted
+++ resolved
@@ -16,30 +16,19 @@
     }
     args.append(&mut vec!["--profile", "profile1", "show-config"]);
 
-<<<<<<< HEAD
     let snapbox = runner(&args, current_dir);
-    let mut expected_output = String::from(indoc! {r#"
-=======
-    let snapbox = runner(&args);
-
-    snapbox.assert().success().stdout_eq(indoc! {r"
->>>>>>> 9ea0c43e
+    let mut expected_output = String::from(indoc! {r"
         command: show-config
         account: user1
         accounts_file_path: ../account-file
         chain_id: alpha-goerli
         profile: profile1
         rpc_url: http://127.0.0.1:5055/rpc
-<<<<<<< HEAD
-    "#});
+    "});
     if let Some(scarb_path) = path_to_scarb_toml {
         expected_output.push_str(&format!("scarb_path: {scarb_path}\n"));
     }
     snapbox.assert().success().stdout_eq(expected_output);
-=======
-        scarb_path: tests/data/show_config/all_Scarb.toml
-    "});
->>>>>>> 9ea0c43e
 }
 
 #[tokio::test]
@@ -79,27 +68,18 @@
     args.append(&mut vec!["--profile", "profile1", "show-config"]);
     let snapbox = runner(&args, current_dir);
 
-<<<<<<< HEAD
-    let mut expected_output = String::from(indoc! {r#"
-=======
-    snapbox.assert().success().stdout_eq(indoc! {r"
->>>>>>> 9ea0c43e
+    let mut expected_output = String::from(indoc! {r"
         command: show-config
         account: user2
         accounts_file_path: ../account-file
         chain_id: alpha-goerli
         profile: profile1
         rpc_url: http://127.0.0.1:5055/rpc
-<<<<<<< HEAD
-    "#});
+    "});
     if let Some(scarb_path) = path_to_scarb_toml {
         expected_output.push_str(&format!("scarb_path: {scarb_path}\n"));
     }
     snapbox.assert().success().stdout_eq(expected_output);
-=======
-        scarb_path: tests/data/show_config/all_Scarb.toml
-    "});
->>>>>>> 9ea0c43e
 }
 
 #[test_case(Some(Path::new("tests/data/show_config")), None ; "Scarb.toml in current_dir")]
@@ -115,28 +95,19 @@
     }
     args.append(&mut vec!["--profile", "profile1", "show-config"]);
 
-<<<<<<< HEAD
     let snapbox = runner(&args, current_dir);
-    let mut expected_output = String::from(indoc! {r#"
-=======
-    snapbox.assert().success().stdout_eq(indoc! {r"
->>>>>>> 9ea0c43e
+    let mut expected_output = String::from(indoc! {r"
         command: show-config
         account: user1
         accounts_file_path: ../account-file
         chain_id: alpha-goerli
         profile: profile1
         rpc_url: http://127.0.0.1:5055/rpc
-<<<<<<< HEAD
-    "#});
+    "});
     if let Some(scarb_path) = path_to_scarb_toml {
         expected_output.push_str(&format!("scarb_path: {scarb_path}\n"));
     }
     snapbox.assert().success().stdout_eq(expected_output);
-=======
-        scarb_path: tests/data/show_config/all_Scarb.toml
-    "});
->>>>>>> 9ea0c43e
 }
 
 #[test_case(Some(Path::new("tests/data/show_config")), None ; "Scarb.toml in current_dir")]
@@ -154,24 +125,15 @@
 
     let snapbox = runner(&args, current_dir);
 
-<<<<<<< HEAD
-    let mut expected_output = String::from(indoc! {r#"
-=======
-    snapbox.assert().success().stdout_eq(indoc! {r"
->>>>>>> 9ea0c43e
+    let mut expected_output = String::from(indoc! {r"
         command: show-config
         account: /path/to/account.json
         chain_id: alpha-goerli
         keystore: ../keystore
         rpc_url: http://127.0.0.1:5055/rpc
-<<<<<<< HEAD
-    "#});
+    "});
     if let Some(scarb_path) = path_to_scarb_toml {
         expected_output.push_str(&format!("scarb_path: {scarb_path}\n"));
     }
     snapbox.assert().success().stdout_eq(expected_output);
-=======
-        scarb_path: tests/data/show_config/all_Scarb.toml
-    "});
->>>>>>> 9ea0c43e
 }