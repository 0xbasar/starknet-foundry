use crate::helpers::constants::{CONTRACTS_DIR, DEVNET_OZ_CLASS_HASH, URL};
use crate::helpers::fixtures::convert_to_hex;
use crate::helpers::fixtures::{
    duplicate_directory_with_salt, get_address_from_keystore, get_transaction_hash,
    get_transaction_receipt, mint_token,
};
use crate::helpers::runner::runner;
use camino::Utf8PathBuf;
use cast::helpers::constants::KEYSTORE_PASSWORD_ENV_VAR;
use indoc::indoc;
use serde_json::Value;
use starknet::core::types::TransactionReceipt::DeployAccount;
use std::{env, fs};
use tempfile::TempDir;
use test_case::test_case;

#[tokio::test]
pub async fn test_happy_case() {
    let (created_dir, accounts_file) = create_account("3", false).await;

    let args = vec![
        "--url",
        URL,
        "--accounts-file",
        accounts_file,
        "--json",
        "account",
        "deploy",
        "--name",
        "my_account",
        "--max-fee",
        "99999999999999999",
        "--class-hash",
        DEVNET_OZ_CLASS_HASH,
    ];

    let snapbox = runner(&args, Some(created_dir.as_std_path()));
    let bdg = snapbox.assert();
    let out = bdg.get_output();

    let hash = get_transaction_hash(&out.stdout);
    let receipt = get_transaction_receipt(hash).await;

    assert!(matches!(receipt, DeployAccount(_)));

    let stdout_str =
        std::str::from_utf8(&out.stdout).expect("failed to convert command output to string");
    assert!(stdout_str.contains("account deploy"));
    assert!(stdout_str.contains("transaction_hash"));

    let contents = fs::read_to_string(created_dir.join(accounts_file)).unwrap();
    let items: serde_json::Value =
        serde_json::from_str(&contents).expect("Failed to parse accounts file at ");
    assert_eq!(items["alpha-goerli"]["my_account"]["deployed"], true);

    fs::remove_dir_all(created_dir).unwrap();
}

#[tokio::test]
pub async fn test_happy_case_add_profile() {
    let (created_dir, accounts_file) = create_account("4", true).await;

    let args = vec![
        "--profile",
        "my_account",
        "--accounts-file",
        accounts_file,
        "--json",
        "account",
        "deploy",
        "--name",
        "my_account",
        "--max-fee",
        "99999999999999999",
        "--class-hash",
        DEVNET_OZ_CLASS_HASH,
    ];

    let snapbox = runner(&args, Some(created_dir.as_std_path()));
    let bdg = snapbox.assert();
    let out = bdg.get_output();

    let hash = get_transaction_hash(&out.stdout);
    let receipt = get_transaction_receipt(hash).await;

    assert!(matches!(receipt, DeployAccount(_)));

    let stdout_str =
        std::str::from_utf8(&out.stdout).expect("failed to convert command output to string");
    assert!(stdout_str.contains("account deploy"));
    assert!(stdout_str.contains("transaction_hash"));

    fs::remove_dir_all(created_dir).unwrap();
}

#[test_case("{}", "error: No accounts defined for network alpha-goerli" ; "when empty file")]
#[test_case("{\"alpha-goerli\": {}}", "error: Account with name my_account does not exist" ; "when account name not present")]
#[test_case("{\"alpha-goerli\": {\"my_account\" : {}}}", "error: Couldn't get private key from accounts file" ; "when private key not present")]
#[test_case("{\"alpha-goerli\": {\"my_account\" : {\"private_key\": \"0x1\"}}}", "error: Couldn't get salt from accounts file" ; "when salt not present")]
fn test_account_deploy_error(accounts_content: &str, error: &str) {
    let temp_dir = TempDir::new().expect("Unable to create a temporary directory");

    let accounts_file = "./accounts.json";
    fs::write(temp_dir.path().join(accounts_file), accounts_content).unwrap();

    let args = vec![
        "--url",
        URL,
        "--accounts-file",
        accounts_file,
        "account",
        "deploy",
        "--name",
        "my_account",
        "--max-fee",
        "10000000000000000",
    ];

    let snapbox = runner(&args, Some(temp_dir.path()));
    let bdg = snapbox.assert();
    let out = bdg.get_output();

    let stderr_str =
        std::str::from_utf8(&out.stderr).expect("failed to convert command output to string");
    assert!(stderr_str.contains(error));
}

#[tokio::test]
async fn test_too_low_max_fee() {
    let (created_dir, accounts_file) = create_account("5", false).await;

    let args = vec![
        "--url",
        URL,
        "--accounts-file",
        accounts_file,
        "--wait",
        "account",
        "deploy",
        "--name",
        "my_account",
        "--max-fee",
        "1",
        "--class-hash",
        DEVNET_OZ_CLASS_HASH,
    ];

<<<<<<< HEAD
    let snapbox = runner(&args, Some(created_dir.as_std_path()));
    snapbox.assert().success().stderr_matches(indoc! {r#"
=======
    let snapbox = Command::new(cargo_bin!("sncast"))
        .current_dir(&created_dir)
        .args(args);

    snapbox.assert().success().stderr_matches(indoc! {r"
>>>>>>> 9ea0c43e
        command: account deploy
        error: Max fee is smaller than the minimal transaction cost (validation plus fee transfer)
    "});

    fs::remove_dir_all(created_dir).unwrap();
}

#[tokio::test]
pub async fn test_invalid_class_hash() {
    let (created_dir, accounts_file) = create_account("9", true).await;

    let args = vec![
        "--profile",
        "my_account",
        "--accounts-file",
        accounts_file,
        "account",
        "deploy",
        "--name",
        "my_account",
        "--max-fee",
        "10000000000000000",
        "--class-hash",
        "0x123",
    ];

    let snapbox = runner(&args, Some(created_dir.as_std_path()));

    snapbox.assert().success().stderr_matches(indoc! {r"
        command: account deploy
        error: Provided class hash 0x123 does not exist
    "});

    fs::remove_dir_all(created_dir).unwrap();
}

#[tokio::test]
pub async fn test_valid_class_hash() {
    let (created_dir, accounts_file) = create_account("10", true).await;

    let args = vec![
        "--profile",
        "my_account",
        "--accounts-file",
        accounts_file,
        "account",
        "deploy",
        "--name",
        "my_account",
        "--max-fee",
        "10000000000000000",
    ];

    let snapbox = runner(&args, Some(created_dir.as_std_path()));

    snapbox.assert().success().stdout_matches(indoc! {r"
        command: account deploy
        transaction_hash: [..]
    "});

    fs::remove_dir_all(created_dir).unwrap();
}

pub async fn create_account(salt: &str, add_profile: bool) -> (Utf8PathBuf, &str) {
    let created_dir = duplicate_directory_with_salt(
        CONTRACTS_DIR.to_string() + "/constructor_with_params",
        "put",
        salt,
    );
    let accounts_file = "./accounts.json";
    let mut args = vec![
        "--url",
        URL,
        "--accounts-file",
        accounts_file,
        "account",
        "create",
        "--name",
        "my_account",
        "--class-hash",
        DEVNET_OZ_CLASS_HASH,
    ];
    if add_profile {
        args.push("--add-profile");
    }

    let snapbox = runner(&args, Some(created_dir.path()));
    snapbox.assert().success().get_output().stderr.is_empty();

    let contents = fs::read_to_string(created_dir.path().join(accounts_file)).unwrap();
    let items: Value =
        serde_json::from_str(&contents).expect("Failed to parse accounts file at {path}");

    mint_token(
        items["alpha-goerli"]["my_account"]["address"]
            .as_str()
            .unwrap(),
        9_999_999_999_999_999_999,
    )
    .await;
    let created_dir_utf8 =
        Utf8PathBuf::from_path_buf(created_dir.into_path()).expect("Path contains invalid UTF-8");
    (created_dir_utf8, accounts_file)
}

#[tokio::test]
pub async fn test_happy_case_keystore() {
    let keystore_path = "tests/data/keystore/my_key.json";
    let account_path = "tests/data/keystore/my_account_undeployed_happy_case_copy.json";

    fs::copy(
        "tests/data/keystore/my_account_undeployed_happy_case.json",
        account_path,
    )
    .unwrap();
    env::set_var(KEYSTORE_PASSWORD_ENV_VAR, "123");

    let address = get_address_from_keystore(keystore_path, account_path, KEYSTORE_PASSWORD_ENV_VAR);

    mint_token(
        &convert_to_hex(&address.to_string()),
        9_999_999_999_999_999_999,
    )
    .await;

    let args = vec![
        "--url",
        URL,
        "--keystore",
        keystore_path,
        "--account",
        account_path,
        "account",
        "deploy",
        "--max-fee",
        "99999999999999999",
        "--class-hash",
        DEVNET_OZ_CLASS_HASH,
    ];

    let snapbox = runner(&args, None);
    let bdg = snapbox.assert();
    let out = bdg.get_output();

    let stdout_str =
        std::str::from_utf8(&out.stdout).expect("failed to convert command output to string");
    assert!(stdout_str.contains("account deploy"));
    assert!(stdout_str.contains("transaction_hash"));

    let contents = fs::read_to_string(account_path).unwrap();
    let items: serde_json::Value =
        serde_json::from_str(&contents).expect("Failed to parse accounts file at ");
    assert_eq!(items["deployment"]["status"], "deployed");
    assert!(!items["deployment"]["address"].is_null());
    assert!(items["deployment"]["salt"].is_null());

    _ = fs::remove_file(account_path);
}

#[tokio::test]
pub async fn test_keystore_already_deployed() {
    let keystore_path = "tests/data/keystore/my_key.json";
    let account_path = "tests/data/keystore/account_copy.json";

    fs::copy("tests/data/keystore/my_account.json", account_path).unwrap();
    env::set_var(KEYSTORE_PASSWORD_ENV_VAR, "123");

    let args = vec![
        "--url",
        URL,
        "--keystore",
        keystore_path,
        "--account",
        account_path,
        "account",
        "deploy",
        "--max-fee",
        "10000000000000000",
        "--class-hash",
        DEVNET_OZ_CLASS_HASH,
    ];

<<<<<<< HEAD
    let snapbox = runner(&args, None);
    snapbox.assert().stderr_matches(indoc! {r#"
=======
    let snapbox = Command::new(cargo_bin!("sncast")).args(args);
    snapbox.assert().stderr_matches(indoc! {r"
>>>>>>> 9ea0c43e
        command: account deploy
        error: Account already deployed
    "});

    _ = fs::remove_file(account_path);
}

#[tokio::test]
pub async fn test_keystore_key_mismatch() {
    let keystore_path = "tests/data/keystore/my_key_invalid.json";
    let account_path = "tests/data/keystore/my_account_copy.json";

    fs::copy(
        "tests/data/keystore/my_account_undeployed.json",
        account_path,
    )
    .unwrap();
    env::set_var(KEYSTORE_PASSWORD_ENV_VAR, "123");

    let args = vec![
        "--url",
        URL,
        "--keystore",
        keystore_path,
        "--account",
        account_path,
        "account",
        "deploy",
        "--max-fee",
        "10000000000000000",
        "--class-hash",
        DEVNET_OZ_CLASS_HASH,
    ];

<<<<<<< HEAD
    let snapbox = runner(&args, None);
    snapbox.assert().stderr_matches(indoc! {r#"
=======
    let snapbox = Command::new(cargo_bin!("sncast")).args(args);
    snapbox.assert().stderr_matches(indoc! {r"
>>>>>>> 9ea0c43e
        command: account deploy
        error: Public key and private key from keystore do not match
    "});

    _ = fs::remove_file(account_path);
}

#[test_case("tests/data/keystore/my_key_inexistent.json", "tests/data/keystore/my_account_undeployed.json", "error: Couldn't read keystore file" ; "when inexistent keystore")]
#[test_case("tests/data/keystore/my_key.json", "tests/data/keystore/my_account_inexistent.json", "error: Couldn't read account file" ; "when inexistent account")]
pub fn test_deploy_keystore_inexistent_file(keystore_path: &str, account_path: &str, error: &str) {
    env::set_var(KEYSTORE_PASSWORD_ENV_VAR, "123");
    let args = vec![
        "--url",
        URL,
        "--keystore",
        keystore_path,
        "--account",
        account_path,
        "account",
        "deploy",
        "--max-fee",
        "10000000000000000",
        "--class-hash",
        DEVNET_OZ_CLASS_HASH,
    ];

    let snapbox = runner(&args, None);
    let bdg = snapbox.assert();
    let out = bdg.get_output();
    let stderr_str =
        std::str::from_utf8(&out.stderr).expect("failed to convert command output to string");

    assert!(stderr_str.contains(error));
}

#[tokio::test]
pub async fn test_deploy_keystore_no_status() {
    let keystore_path = "tests/data/keystore/my_key.json";
    let account_path = "tests/data/keystore/my_account_invalid.json";
    env::set_var(KEYSTORE_PASSWORD_ENV_VAR, "123");
    let args = vec![
        "--url",
        URL,
        "--keystore",
        keystore_path,
        "--account",
        account_path,
        "account",
        "deploy",
        "--max-fee",
        "10000000000000000",
        "--class-hash",
        DEVNET_OZ_CLASS_HASH,
    ];

<<<<<<< HEAD
    let snapbox = runner(&args, None);
    snapbox.assert().stderr_matches(indoc! {r#"
=======
    let snapbox = Command::new(cargo_bin!("sncast")).args(args);
    snapbox.assert().stderr_matches(indoc! {r"
>>>>>>> 9ea0c43e
        command: account deploy
        error: Failed to get status from account JSON file
    "});
}

#[tokio::test]
pub async fn test_deploy_keystore_other_args() {
    let keystore_path = "tests/data/keystore/my_key.json";
    let account_path = "tests/data/keystore/my_account_undeployed_happy_case_other_args_copy.json";

    env::set_var(KEYSTORE_PASSWORD_ENV_VAR, "123");

    fs::copy(
        "tests/data/keystore/my_account_undeployed_happy_case_other_args.json",
        account_path,
    )
    .unwrap();

    let address = get_address_from_keystore(keystore_path, account_path, KEYSTORE_PASSWORD_ENV_VAR);

    mint_token(
        &convert_to_hex(&address.to_string()),
        9_999_999_999_999_999_999,
    )
    .await;

    let args = vec![
        "--url",
        URL,
        "--accounts-file",
        "accounts.json",
        "--keystore",
        keystore_path,
        "--account",
        account_path,
        "account",
        "deploy",
        "--name",
        "some-name",
        "--max-fee",
        "99999999999999999",
        "--class-hash",
        DEVNET_OZ_CLASS_HASH,
    ];

<<<<<<< HEAD
    let snapbox = runner(&args, None);
    snapbox.assert().stdout_matches(indoc! {r#"
=======
    let snapbox = Command::new(cargo_bin!("sncast")).args(args);
    snapbox.assert().stdout_matches(indoc! {r"
>>>>>>> 9ea0c43e
        command: account deploy
        transaction_hash: 0x[..]
    "});

    _ = fs::remove_file(account_path);
}<|MERGE_RESOLUTION|>--- conflicted
+++ resolved
@@ -145,16 +145,8 @@
         DEVNET_OZ_CLASS_HASH,
     ];
 
-<<<<<<< HEAD
     let snapbox = runner(&args, Some(created_dir.as_std_path()));
-    snapbox.assert().success().stderr_matches(indoc! {r#"
-=======
-    let snapbox = Command::new(cargo_bin!("sncast"))
-        .current_dir(&created_dir)
-        .args(args);
-
     snapbox.assert().success().stderr_matches(indoc! {r"
->>>>>>> 9ea0c43e
         command: account deploy
         error: Max fee is smaller than the minimal transaction cost (validation plus fee transfer)
     "});
@@ -213,7 +205,7 @@
     snapbox.assert().success().stdout_matches(indoc! {r"
         command: account deploy
         transaction_hash: [..]
-    "});
+    "#});
 
     fs::remove_dir_all(created_dir).unwrap();
 }
@@ -337,13 +329,8 @@
         DEVNET_OZ_CLASS_HASH,
     ];
 
-<<<<<<< HEAD
-    let snapbox = runner(&args, None);
-    snapbox.assert().stderr_matches(indoc! {r#"
-=======
-    let snapbox = Command::new(cargo_bin!("sncast")).args(args);
+    let snapbox = runner(&args, None);
     snapbox.assert().stderr_matches(indoc! {r"
->>>>>>> 9ea0c43e
         command: account deploy
         error: Account already deployed
     "});
@@ -378,13 +365,8 @@
         DEVNET_OZ_CLASS_HASH,
     ];
 
-<<<<<<< HEAD
-    let snapbox = runner(&args, None);
-    snapbox.assert().stderr_matches(indoc! {r#"
-=======
-    let snapbox = Command::new(cargo_bin!("sncast")).args(args);
+    let snapbox = runner(&args, None);
     snapbox.assert().stderr_matches(indoc! {r"
->>>>>>> 9ea0c43e
         command: account deploy
         error: Public key and private key from keystore do not match
     "});
@@ -440,13 +422,8 @@
         DEVNET_OZ_CLASS_HASH,
     ];
 
-<<<<<<< HEAD
-    let snapbox = runner(&args, None);
-    snapbox.assert().stderr_matches(indoc! {r#"
-=======
-    let snapbox = Command::new(cargo_bin!("sncast")).args(args);
+    let snapbox = runner(&args, None);
     snapbox.assert().stderr_matches(indoc! {r"
->>>>>>> 9ea0c43e
         command: account deploy
         error: Failed to get status from account JSON file
     "});
@@ -492,13 +469,8 @@
         DEVNET_OZ_CLASS_HASH,
     ];
 
-<<<<<<< HEAD
-    let snapbox = runner(&args, None);
-    snapbox.assert().stdout_matches(indoc! {r#"
-=======
-    let snapbox = Command::new(cargo_bin!("sncast")).args(args);
+    let snapbox = runner(&args, None);
     snapbox.assert().stdout_matches(indoc! {r"
->>>>>>> 9ea0c43e
         command: account deploy
         transaction_hash: 0x[..]
     "});
