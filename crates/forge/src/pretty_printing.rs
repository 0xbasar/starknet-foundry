--- conflicted
+++ resolved
@@ -45,69 +45,6 @@
     println!("{}: {seed}", style("Fuzzer seed").bold());
 }
 
-<<<<<<< HEAD
-pub(crate) fn print_test_result(test_result: &TestCaseSummary) {
-    if let TestCaseSummary::Skipped { .. } = test_result {
-        return;
-    }
-
-    let result_header = match test_result {
-        TestCaseSummary::Passed { .. } => format!("[{}]", style("PASS").green()),
-        TestCaseSummary::Failed { .. } => format!("[{}]", style("FAIL").red()),
-        TestCaseSummary::Ignored { .. } => format!("[{}]", style("IGNORE").yellow()),
-        TestCaseSummary::Skipped { .. } => {
-            unreachable!()
-        }
-    };
-
-    let result_name = match test_result {
-        TestCaseSummary::Ignored { name }
-        | TestCaseSummary::Failed { name, .. }
-        | TestCaseSummary::Passed { name, .. } => name,
-        TestCaseSummary::Skipped {} => {
-            unreachable!()
-        }
-    };
-
-    let result_message = match test_result {
-        TestCaseSummary::Passed { msg: Some(msg), .. } => format!("\n\nSuccess data:{msg}"),
-        TestCaseSummary::Failed { msg: Some(msg), .. } => format!("\n\nFailure data:{msg}"),
-        _ => String::new(),
-    };
-
-    let fuzzer_report = match test_result.runs() {
-        None => String::new(),
-        Some(runs) => {
-            if matches!(test_result, TestCaseSummary::Failed { .. }) {
-                let arguments = test_result.arguments();
-                format!(" (fuzzer runs = {runs}, arguments = {arguments:?})")
-            } else {
-                format!(" (fuzzer runs = {runs})")
-            }
-        }
-    };
-
-    let block_number_message = match test_result.latest_block_number() {
-        None => String::new(),
-        Some(latest_block_number) => {
-            format!("\nNumber of the block used for fork testing = {latest_block_number}")
-        }
-    };
-
-    // let _gas_report = match test_result {
-    //     TestCaseSummary::Passed { gas, .. } => {
-    //         format!("\nGas used: {gas}\n")
-    //     }
-    //     _ => String::new(),
-    // };
-
-    // uncomment this to see used gas
-    // println!("{result_header} {result_name}{fuzzer_report}{block_number_message}{result_message}{_gas_report}");
-    println!("{result_header} {result_name}{fuzzer_report}{block_number_message}{result_message}");
-}
-
-=======
->>>>>>> 268d0382
 pub fn print_failures(all_failed_tests: &[TestCaseSummary]) {
     if all_failed_tests.is_empty() {
         return;
