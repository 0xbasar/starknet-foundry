--- conflicted
+++ resolved
@@ -221,11 +221,7 @@
     runner_config: &Arc<RunnerConfig>,
     runner_params: &Arc<RunnerParams>,
     _send_shut_down: &Sender<()>,
-<<<<<<< HEAD
-) -> Result<TestRunResult, TestCaseRunError> {
-=======
 ) -> Result<RunResultWithInfo> {
->>>>>>> fb18cdd9
     let available_gas = if let Some(available_gas) = &case.available_gas {
         Some(*available_gas)
     } else {
@@ -237,15 +233,10 @@
         .unwrap();
     let runner_args: Vec<Arg> = args.into_iter().map(Arg::Value).collect();
 
-<<<<<<< HEAD
-    let (entry_code, builtins) = runner.create_entry_code(func, &runner_args, initial_gas)?;
-    let footer = SierraCasmRunner::create_code_footer();
-=======
     let (entry_code, builtins) = runner
         .create_entry_code(func, &runner_args, initial_gas)
         .unwrap();
     let footer = runner.create_code_footer();
->>>>>>> fb18cdd9
     let instructions = chain!(
         entry_code.iter(),
         runner.get_casm_program().instructions.iter(),
@@ -290,12 +281,6 @@
         &string_to_hint,
     );
 
-<<<<<<< HEAD
-    let mut vm = VirtualMachine::new(true);
-    let res = runner.run_function_with_vm(
-        func,
-        &mut vm,
-=======
     let latest_block_number = if let Some(ValidatedForkConfig {
         url: _,
         block_id: BlockId::Tag(Latest),
@@ -306,15 +291,15 @@
         None
     };
 
-    let run_result = runner.run_function(
+    let mut vm = VirtualMachine::new(true);
+    let res = runner.run_function_with_vm(
         func,
->>>>>>> fb18cdd9
+        &mut vm,
         &mut test_execution_syscall_handler,
         hints_dict,
         instructions,
         builtins,
-<<<<<<< HEAD
-    )?;
+    );
 
     let gas = gas_from_execution_resources(
         &test_execution_syscall_handler
@@ -337,24 +322,18 @@
     Ok(TestRunResult {
         gas,
         value: res.value,
-=======
-    );
+    })
 
     Ok(RunResultWithInfo {
         run_result,
         fork_info: ForkInfo {
             latest_block_number,
         },
->>>>>>> fb18cdd9
     })
 }
 
 fn extract_test_case_summary(
-<<<<<<< HEAD
-    run_result: Result<TestRunResult, TestCaseRunError>,
-=======
     run_result: Result<RunResultWithInfo>,
->>>>>>> fb18cdd9
     case: &TestCase<ValidatedForkConfig>,
     args: Vec<Felt252>,
 ) -> Result<TestCaseSummary> {
