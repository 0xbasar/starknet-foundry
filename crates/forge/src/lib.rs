--- conflicted
+++ resolved
@@ -23,25 +23,17 @@
 
 pub use crate::collecting::TestCrateType;
 pub use crate::test_crate_summary::TestCrateSummary;
-<<<<<<< HEAD
 
 use crate::collecting::{
     collect_test_crates, compile_tests_from_test_crates, filter_tests_from_crates, TestsFromCrate,
 };
-use test_collector::{LinkedLibrary, TestCase};
-=======
-use test_collector::{collect_tests, FuzzerConfig, LinkedLibrary, TestCase};
->>>>>>> 33bd7a7c
+use test_collector::{FuzzerConfig, LinkedLibrary, TestCase};
 
 pub mod pretty_printing;
 pub mod scarb;
 pub mod test_case_summary;
 
-<<<<<<< HEAD
-mod cheatcodes_hint_processor;
 mod collecting;
-=======
->>>>>>> 33bd7a7c
 mod fuzzer;
 mod running;
 mod test_crate_summary;
@@ -391,24 +383,6 @@
         .collect()
 }
 
-// fn filter_tests_by_name(
-//     test_name_filter: &str,
-//     exact_match: bool,
-//     test_cases: Vec<TestCase>,
-// ) -> Vec<TestCase> {
-//     let mut result = vec![];
-//     for test in test_cases {
-//         if exact_match {
-//             if test.name == test_name_filter {
-//                 result.push(test);
-//             }
-//         } else if test.name.contains(test_name_filter) {
-//             result.push(test);
-//         }
-//     }
-//     result
-// }
-
 #[cfg(test)]
 mod tests {
     use super::*;
@@ -460,341 +434,4 @@
             }
         );
     }
-<<<<<<< HEAD
-=======
-
-    #[test]
-    fn runner_config_argument_precedence() {
-        let config_from_scarb = ForgeConfig {
-            exit_first: false,
-            fork: vec![],
-            fuzzer_runs: Some(1234),
-            fuzzer_seed: Some(1000),
-        };
-        let config = RunnerConfig::new(None, false, true, Some(100), Some(32), &config_from_scarb);
-        assert_eq!(
-            config,
-            RunnerConfig {
-                test_name_filter: None,
-                exact_match: false,
-                exit_first: true,
-                fork_targets: vec![],
-                fuzzer_runs: 100,
-                fuzzer_seed: 32,
-            }
-        );
-    }
-
-    #[test]
-    fn collecting_tests() {
-        let temp = TempDir::new().unwrap();
-        temp.copy_from("tests/data/simple_package", &["**/*.cairo", "**/*.toml"])
-            .unwrap();
-        let package_path = Utf8PathBuf::from_path_buf(temp.to_path_buf()).unwrap();
-
-        let tests = pack_tests_into_one_file(&package_path).unwrap();
-        let virtual_lib_path = tests.join("lib.cairo");
-        let virtual_lib_u8_content = std::fs::read(&virtual_lib_path).unwrap();
-        let virtual_lib_content = std::str::from_utf8(&virtual_lib_u8_content).unwrap();
-
-        assert!(virtual_lib_path.try_exists().unwrap());
-        assert!(virtual_lib_content.contains("mod contract;"));
-        assert!(virtual_lib_content.contains("mod ext_function_test;"));
-        assert!(virtual_lib_content.contains("mod test_simple;"));
-        assert!(virtual_lib_content.contains("mod without_prefix;"));
-    }
-
-    #[test]
-    #[allow(clippy::too_many_lines)]
-    fn filtering_tests() {
-        let mocked_tests: Vec<TestCase> = vec![
-            TestCase {
-                name: "crate1::do_thing".to_string(),
-                available_gas: None,
-                expected_result: ExpectedTestResult::Success,
-                fork_config: None,
-                fuzzer_config: None,
-            },
-            TestCase {
-                name: "crate2::run_other_thing".to_string(),
-                available_gas: None,
-                expected_result: ExpectedTestResult::Success,
-                fork_config: None,
-                fuzzer_config: None,
-            },
-            TestCase {
-                name: "outer::crate2::execute_next_thing".to_string(),
-                available_gas: None,
-                expected_result: ExpectedTestResult::Success,
-                fork_config: None,
-                fuzzer_config: None,
-            },
-        ];
-
-        let filtered = filter_tests_by_name("do", false, mocked_tests.clone());
-        assert_eq!(
-            filtered,
-            vec![TestCase {
-                name: "crate1::do_thing".to_string(),
-                available_gas: None,
-                expected_result: ExpectedTestResult::Success,
-                fork_config: None,
-                fuzzer_config: None,
-            },]
-        );
-
-        let filtered = filter_tests_by_name("run", false, mocked_tests.clone());
-        assert_eq!(
-            filtered,
-            vec![TestCase {
-                name: "crate2::run_other_thing".to_string(),
-                available_gas: None,
-                expected_result: ExpectedTestResult::Success,
-                fork_config: None,
-                fuzzer_config: None,
-            },]
-        );
-
-        let filtered = filter_tests_by_name("thing", false, mocked_tests.clone());
-        assert_eq!(
-            filtered,
-            vec![
-                TestCase {
-                    name: "crate1::do_thing".to_string(),
-                    available_gas: None,
-                    expected_result: ExpectedTestResult::Success,
-                    fork_config: None,
-                    fuzzer_config: None,
-                },
-                TestCase {
-                    name: "crate2::run_other_thing".to_string(),
-                    available_gas: None,
-                    expected_result: ExpectedTestResult::Success,
-                    fork_config: None,
-                    fuzzer_config: None,
-                },
-                TestCase {
-                    name: "outer::crate2::execute_next_thing".to_string(),
-                    available_gas: None,
-                    expected_result: ExpectedTestResult::Success,
-                    fork_config: None,
-                    fuzzer_config: None,
-                },
-            ]
-        );
-
-        let filtered = filter_tests_by_name("nonexistent", false, mocked_tests.clone());
-        assert_eq!(filtered, vec![]);
-
-        let filtered = filter_tests_by_name("", false, mocked_tests);
-        assert_eq!(
-            filtered,
-            vec![
-                TestCase {
-                    name: "crate1::do_thing".to_string(),
-                    available_gas: None,
-                    expected_result: ExpectedTestResult::Success,
-                    fork_config: None,
-                    fuzzer_config: None,
-                },
-                TestCase {
-                    name: "crate2::run_other_thing".to_string(),
-                    available_gas: None,
-                    expected_result: ExpectedTestResult::Success,
-                    fork_config: None,
-                    fuzzer_config: None,
-                },
-                TestCase {
-                    name: "outer::crate2::execute_next_thing".to_string(),
-                    available_gas: None,
-                    expected_result: ExpectedTestResult::Success,
-                    fork_config: None,
-                    fuzzer_config: None,
-                },
-            ]
-        );
-    }
-
-    #[test]
-    fn filtering_tests_uses_whole_path() {
-        let mocked_tests: Vec<TestCase> = vec![
-            TestCase {
-                name: "crate1::do_thing".to_string(),
-                available_gas: None,
-                expected_result: ExpectedTestResult::Success,
-                fork_config: None,
-                fuzzer_config: None,
-            },
-            TestCase {
-                name: "crate2::run_other_thing".to_string(),
-                available_gas: None,
-                expected_result: ExpectedTestResult::Success,
-                fork_config: None,
-                fuzzer_config: None,
-            },
-            TestCase {
-                name: "outer::crate2::run_other_thing".to_string(),
-                available_gas: None,
-                expected_result: ExpectedTestResult::Success,
-                fork_config: None,
-                fuzzer_config: None,
-            },
-        ];
-
-        let filtered = filter_tests_by_name("crate2::", false, mocked_tests);
-        assert_eq!(
-            filtered,
-            vec![
-                TestCase {
-                    name: "crate2::run_other_thing".to_string(),
-                    available_gas: None,
-                    expected_result: ExpectedTestResult::Success,
-                    fork_config: None,
-                    fuzzer_config: None,
-                },
-                TestCase {
-                    name: "outer::crate2::run_other_thing".to_string(),
-                    available_gas: None,
-                    expected_result: ExpectedTestResult::Success,
-                    fork_config: None,
-                    fuzzer_config: None,
-                },
-            ]
-        );
-    }
-
-    #[test]
-    fn filtering_with_exact_match() {
-        let mocked_tests: Vec<TestCase> = vec![
-            TestCase {
-                name: "crate1::do_thing".to_string(),
-                available_gas: None,
-                expected_result: ExpectedTestResult::Success,
-                fork_config: None,
-                fuzzer_config: None,
-            },
-            TestCase {
-                name: "crate2::run_other_thing".to_string(),
-                available_gas: None,
-                expected_result: ExpectedTestResult::Success,
-                fork_config: None,
-                fuzzer_config: None,
-            },
-            TestCase {
-                name: "outer::crate3::run_other_thing".to_string(),
-                available_gas: None,
-                expected_result: ExpectedTestResult::Success,
-                fork_config: None,
-                fuzzer_config: None,
-            },
-            TestCase {
-                name: "do_thing".to_string(),
-                available_gas: None,
-                expected_result: ExpectedTestResult::Success,
-                fork_config: None,
-                fuzzer_config: None,
-            },
-        ];
-
-        let filtered = filter_tests_by_name("", true, mocked_tests.clone());
-        assert_eq!(filtered, vec![]);
-
-        let filtered = filter_tests_by_name("thing", true, mocked_tests.clone());
-        assert_eq!(filtered, vec![]);
-
-        let filtered = filter_tests_by_name("do_thing", true, mocked_tests.clone());
-        assert_eq!(
-            filtered,
-            vec![TestCase {
-                name: "do_thing".to_string(),
-                available_gas: None,
-                expected_result: ExpectedTestResult::Success,
-                fork_config: None,
-                fuzzer_config: None,
-            },]
-        );
-
-        let filtered = filter_tests_by_name("crate1::do_thing", true, mocked_tests.clone());
-        assert_eq!(
-            filtered,
-            vec![TestCase {
-                name: "crate1::do_thing".to_string(),
-                available_gas: None,
-                expected_result: ExpectedTestResult::Success,
-                fork_config: None,
-                fuzzer_config: None,
-            },]
-        );
-
-        let filtered = filter_tests_by_name("crate3::run_other_thing", true, mocked_tests.clone());
-        assert_eq!(filtered, vec![]);
-
-        let filtered = filter_tests_by_name("outer::crate3::run_other_thing", true, mocked_tests);
-        assert_eq!(
-            filtered,
-            vec![TestCase {
-                name: "outer::crate3::run_other_thing".to_string(),
-                available_gas: None,
-                expected_result: ExpectedTestResult::Success,
-                fork_config: None,
-                fuzzer_config: None,
-            },]
-        );
-    }
-
-    #[test]
-    fn filtering_tests_works_without_crate_in_test_name() {
-        let mocked_tests: Vec<TestCase> = vec![
-            TestCase {
-                name: "crate1::do_thing".to_string(),
-                available_gas: None,
-                expected_result: ExpectedTestResult::Success,
-                fork_config: None,
-                fuzzer_config: None,
-            },
-            TestCase {
-                name: "crate2::run_other_thing".to_string(),
-                available_gas: None,
-                expected_result: ExpectedTestResult::Success,
-                fork_config: None,
-                fuzzer_config: None,
-            },
-            TestCase {
-                name: "thing".to_string(),
-                available_gas: None,
-                expected_result: ExpectedTestResult::Success,
-                fork_config: None,
-                fuzzer_config: None,
-            },
-        ];
-
-        let result = filter_tests_by_name("thing", false, mocked_tests);
-        assert_eq!(
-            result,
-            vec![
-                TestCase {
-                    name: "crate1::do_thing".to_string(),
-                    available_gas: None,
-                    expected_result: ExpectedTestResult::Success,
-                    fork_config: None,
-                    fuzzer_config: None,
-                },
-                TestCase {
-                    name: "crate2::run_other_thing".to_string(),
-                    available_gas: None,
-                    expected_result: ExpectedTestResult::Success,
-                    fork_config: None,
-                    fuzzer_config: None,
-                },
-                TestCase {
-                    name: "thing".to_string(),
-                    available_gas: None,
-                    expected_result: ExpectedTestResult::Success,
-                    fork_config: None,
-                    fuzzer_config: None,
-                },
-            ]
-        );
-    }
->>>>>>> 33bd7a7c
 }