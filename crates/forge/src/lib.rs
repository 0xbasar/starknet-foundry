use anyhow::{anyhow, Result};
use camino::Utf8Path;
use itertools::Itertools;
use std::fmt::Debug;
use std::sync::Arc;
<<<<<<< HEAD
use test_case_summary::TestCaseSummary;
use tokio::task::JoinHandle;

use cairo_lang_sierra::ids::ConcreteTypeId;
use cairo_lang_sierra::program::Function;
use cairo_lang_sierra_to_casm::metadata::MetadataComputationConfig;
use cairo_lang_utils::ordered_hash_map::OrderedHashMap;
use futures::stream::FuturesUnordered;
use itertools::Itertools;

use once_cell::sync::Lazy;
use smol_str::SmolStr;
=======
>>>>>>> 268d0382

use forge_runner::test_crate_summary::TestCrateSummary;
use forge_runner::{
    CompiledTestCrate, RunnerConfig, RunnerParams, TestCaseRunnable, TestCrateRunResult,
    ValidatedForkConfig,
};
<<<<<<< HEAD
use crate::sierra_casm_runner::SierraCasmRunner;
=======
use test_collector::{RawForkConfig, RawForkParams};

use crate::collecting::{collect_test_compilation_targets, compile_tests, CompiledTestCrateRaw};
>>>>>>> 268d0382
use crate::test_filter::TestsFilter;

pub mod pretty_printing;
pub mod scarb;
pub mod test_filter;

mod collecting;
<<<<<<< HEAD
mod fuzzer;
mod running;
mod sierra_casm_runner;
mod test_crate_summary;
mod test_execution_syscall_handler;

pub const FUZZER_RUNS_DEFAULT: u32 = 256;
pub const CACHE_DIR: &str = ".snfoundry_cache";

static BUILTINS: Lazy<Vec<&str>> = Lazy::new(|| {
    vec![
        "Pedersen",
        "RangeCheck",
        "Bitwise",
        "EcOp",
        "Poseidon",
        "SegmentArena",
        "GasBuiltin",
        "System",
    ]
});

/// Configuration of the test runner
#[derive(Debug, PartialEq)]
pub struct RunnerConfig {
    pub workspace_root: Utf8PathBuf,
    pub exit_first: bool,
    pub fork_targets: Vec<ForkTarget>,
    pub fuzzer_runs: u32,
    pub fuzzer_seed: u64,
}

impl RunnerConfig {
    /// Creates a new `RunnerConfig` from given arguments
    ///
    /// # Arguments
    ///
    /// * `test_name_filter` - Used to filter test cases by names
    /// * `exact_match` - Should test names match the `test_name_filter` exactly
    /// * `exit_first` - Should runner exit after first failed test
    #[must_use]
    #[allow(clippy::too_many_arguments, clippy::fn_params_excessive_bools)]
    pub fn new(
        workspace_root: Utf8PathBuf,
        exit_first: bool,
        fork_targets: Vec<ForkTarget>,
        fuzzer_runs: u32,
        fuzzer_seed: u64,
    ) -> Self {
        Self {
            workspace_root,
            exit_first,
            fork_targets,
            fuzzer_runs,
            fuzzer_seed,
        }
    }
}

/// Exit status of the runner
#[derive(Debug, PartialEq, Clone)]
pub enum RunnerStatus {
    /// Runner exited without problems
    Default,
    /// Some test failed
    TestFailed,
    /// Runner did not run, e.g. when test cases got skipped
    DidNotRun,
}

pub struct RunnerParams {
    corelib_path: Utf8PathBuf,
    contracts: HashMap<String, StarknetContractArtifacts>,
    predeployed_contracts: Utf8PathBuf,
    environment_variables: HashMap<String, String>,
    linked_libraries: Vec<LinkedLibrary>,
}

impl RunnerParams {
    #[must_use]
    pub fn new(
        corelib_path: Utf8PathBuf,
        contracts: HashMap<String, StarknetContractArtifacts>,
        predeployed_contracts: Utf8PathBuf,
        environment_variables: HashMap<String, String>,
        linked_libraries: Vec<LinkedLibrary>,
    ) -> Self {
        Self {
            corelib_path,
            contracts,
            predeployed_contracts,
            environment_variables,
            linked_libraries,
        }
    }
}
=======
>>>>>>> 268d0382

#[derive(Debug, PartialEq, Clone, Copy)]
pub enum CrateLocation {
    /// Main crate in a package
    Lib,
    /// Crate in the `tests/` directory
    Tests,
}

fn replace_id_with_params(
    raw_fork_config: RawForkConfig,
    runner_config: &RunnerConfig,
) -> Result<RawForkParams> {
    match raw_fork_config {
        RawForkConfig::Params(raw_fork_params) => Ok(raw_fork_params),
        RawForkConfig::Id(name) => {
            let fork_target_from_runner_config = runner_config
                .fork_targets
                .iter()
                .find(|fork| fork.name() == name)
                .ok_or_else(|| {
                    anyhow!("Fork configuration named = {name} not found in the Scarb.toml")
                })?;

            Ok(fork_target_from_runner_config.params().clone())
        }
    }
}

fn to_runnable(
    compiled_test_crate: CompiledTestCrateRaw,
    runner_config: &RunnerConfig,
) -> Result<CompiledTestCrate> {
    let mut test_cases = vec![];

    for case in compiled_test_crate.test_cases {
        let fork_config = if let Some(fc) = case.fork_config {
            let raw_fork_params = replace_id_with_params(fc, runner_config)?;
            let fork_config = ValidatedForkConfig::try_from(raw_fork_params)?;
            Some(fork_config)
        } else {
            None
        };

        test_cases.push(TestCaseRunnable {
            name: case.name,
            available_gas: case.available_gas,
            ignored: case.ignored,
            expected_result: case.expected_result,
            fork_config,
            fuzzer_config: case.fuzzer_config,
        });
    }

    Ok(CompiledTestCrate::new(
        compiled_test_crate.sierra_program,
        test_cases,
    ))
}

/// Run the tests in the package at the given path
///
/// # Arguments
///
/// * `package_path` - Absolute path to the top-level of the Cairo package
/// * `lib_path` - Absolute path to the main file in the package (usually `src/lib.cairo`)
/// * `linked_libraries` - Dependencies needed to run the package at `package_path`
/// * `runner_config` - A configuration of the test runner
/// * `corelib_path` - Absolute path to the Cairo corelib
/// * `contracts` - Map with names of contract used in tests and corresponding sierra and casm artifacts
/// * `predeployed_contracts` - Absolute path to predeployed contracts used by starknet state e.g. account contracts
///

#[allow(clippy::implicit_hasher)]
pub async fn run(
    package_path: &Utf8Path,
    package_name: &str,
    package_source_dir_path: &Utf8Path,
    tests_filter: &TestsFilter,
    runner_config: Arc<RunnerConfig>,
    runner_params: Arc<RunnerParams>,
) -> Result<Vec<TestCrateSummary>> {
    let compilation_targets =
        collect_test_compilation_targets(package_path, package_name, package_source_dir_path)?;
    let test_crates = compile_tests(&compilation_targets, &runner_params)?;
    let all_tests: usize = test_crates.iter().map(|tc| tc.test_cases.len()).sum();

    let test_crates = test_crates
        .into_iter()
        .map(|tc| tests_filter.filter_tests(tc))
        .collect_vec();
    let not_filtered: usize = test_crates.iter().map(|tc| tc.test_cases.len()).sum();
    let filtered = all_tests - not_filtered;

    pretty_printing::print_collected_tests_count(
        test_crates.iter().map(|tests| tests.test_cases.len()).sum(),
        package_name,
    );

    let mut summaries = vec![];

    for compiled_test_crate in test_crates {
        pretty_printing::print_running_tests(
            compiled_test_crate.tests_location,
            compiled_test_crate.test_cases.len(),
        );

        let compiled_test_crate = to_runnable(compiled_test_crate, &runner_config)?;
        let compiled_test_crate = Arc::new(compiled_test_crate);
        let runner_config = runner_config.clone();
        let runner_params = runner_params.clone();

        let summary = forge_runner::run_tests_from_crate(
            compiled_test_crate.clone(),
            runner_config,
            runner_params,
            tests_filter,
        )
        .await?;

        match summary {
            TestCrateRunResult::Ok(summary) => {
                summaries.push(summary);
            }
            TestCrateRunResult::Interrupted(summary) => {
                summaries.push(summary);
                // Handle scenario for --exit-first flag.
                // Because snforge runs test crates one by one synchronously.
                // In case of test FAIL with --exit-first flag stops processing the next crates
                break;
            }
            _ => unreachable!("Unsupported TestCrateRunResult encountered"),
        }
    }

    pretty_printing::print_test_summary(&summaries, filtered);

    if summaries
        .iter()
        .any(|summary| summary.contained_fuzzed_tests)
    {
        pretty_printing::print_test_seed(runner_config.fuzzer_seed);
    }

    Ok(summaries)
}

#[cfg(test)]
mod tests {
    use super::*;
    use crate::collecting::CompiledTestCrate;
    use cairo_lang_sierra::program::Program;
    use forge_runner::ForkTarget;
    use starknet::core::types::BlockId;
    use starknet::core::types::BlockTag::Latest;
    use test_collector::{ExpectedTestResult, TestCase};

    #[test]
    fn to_runnable_unparsable_url() {
        let mocked_tests = CompiledTestCrate {
            sierra_program: Program {
                type_declarations: vec![],
                libfunc_declarations: vec![],
                statements: vec![],
                funcs: vec![],
            },
            test_cases: vec![TestCase {
                name: "crate1::do_thing".to_string(),
                available_gas: None,
                ignored: false,
                expected_result: ExpectedTestResult::Success,
                fork_config: Some(RawForkConfig::Params(RawForkParams {
                    url: "unparsable_url".to_string(),
                    block_id: BlockId::Tag(Latest),
                })),
                fuzzer_config: None,
            }],
            tests_location: CrateLocation::Lib,
        };
        let config = RunnerConfig::new(Default::default(), false, vec![], 256, 12345);

        assert!(to_runnable(mocked_tests, &config).is_err());
    }

    #[test]
    fn to_runnable_non_existent_id() {
        let mocked_tests = CompiledTestCrateRaw {
            sierra_program: Program {
                type_declarations: vec![],
                libfunc_declarations: vec![],
                statements: vec![],
                funcs: vec![],
            },
            test_cases: vec![TestCase::<RawForkConfig> {
                name: "crate1::do_thing".to_string(),
                available_gas: None,
                ignored: false,
                expected_result: ExpectedTestResult::Success,
                fork_config: Some(RawForkConfig::Id("non_existent".to_string())),
                fuzzer_config: None,
            }],
            tests_location: CrateLocation::Lib,
        };
        let config = RunnerConfig::new(
            Default::default(),
            false,
            vec![ForkTarget::new(
                "definitely_non_existing".to_string(),
                RawForkParams {
                    url: "https://not_taken.com".to_string(),
                    block_id: BlockId::Number(120),
                },
            )],
            256,
            12345,
        );

        assert!(to_runnable(mocked_tests, &config).is_err());
    }
}<|MERGE_RESOLUTION|>--- conflicted
+++ resolved
@@ -3,34 +3,15 @@
 use itertools::Itertools;
 use std::fmt::Debug;
 use std::sync::Arc;
-<<<<<<< HEAD
-use test_case_summary::TestCaseSummary;
-use tokio::task::JoinHandle;
-
-use cairo_lang_sierra::ids::ConcreteTypeId;
-use cairo_lang_sierra::program::Function;
-use cairo_lang_sierra_to_casm::metadata::MetadataComputationConfig;
-use cairo_lang_utils::ordered_hash_map::OrderedHashMap;
-use futures::stream::FuturesUnordered;
-use itertools::Itertools;
-
-use once_cell::sync::Lazy;
-use smol_str::SmolStr;
-=======
->>>>>>> 268d0382
 
 use forge_runner::test_crate_summary::TestCrateSummary;
 use forge_runner::{
     CompiledTestCrate, RunnerConfig, RunnerParams, TestCaseRunnable, TestCrateRunResult,
     ValidatedForkConfig,
 };
-<<<<<<< HEAD
-use crate::sierra_casm_runner::SierraCasmRunner;
-=======
 use test_collector::{RawForkConfig, RawForkParams};
 
 use crate::collecting::{collect_test_compilation_targets, compile_tests, CompiledTestCrateRaw};
->>>>>>> 268d0382
 use crate::test_filter::TestsFilter;
 
 pub mod pretty_printing;
@@ -38,105 +19,6 @@
 pub mod test_filter;
 
 mod collecting;
-<<<<<<< HEAD
-mod fuzzer;
-mod running;
-mod sierra_casm_runner;
-mod test_crate_summary;
-mod test_execution_syscall_handler;
-
-pub const FUZZER_RUNS_DEFAULT: u32 = 256;
-pub const CACHE_DIR: &str = ".snfoundry_cache";
-
-static BUILTINS: Lazy<Vec<&str>> = Lazy::new(|| {
-    vec![
-        "Pedersen",
-        "RangeCheck",
-        "Bitwise",
-        "EcOp",
-        "Poseidon",
-        "SegmentArena",
-        "GasBuiltin",
-        "System",
-    ]
-});
-
-/// Configuration of the test runner
-#[derive(Debug, PartialEq)]
-pub struct RunnerConfig {
-    pub workspace_root: Utf8PathBuf,
-    pub exit_first: bool,
-    pub fork_targets: Vec<ForkTarget>,
-    pub fuzzer_runs: u32,
-    pub fuzzer_seed: u64,
-}
-
-impl RunnerConfig {
-    /// Creates a new `RunnerConfig` from given arguments
-    ///
-    /// # Arguments
-    ///
-    /// * `test_name_filter` - Used to filter test cases by names
-    /// * `exact_match` - Should test names match the `test_name_filter` exactly
-    /// * `exit_first` - Should runner exit after first failed test
-    #[must_use]
-    #[allow(clippy::too_many_arguments, clippy::fn_params_excessive_bools)]
-    pub fn new(
-        workspace_root: Utf8PathBuf,
-        exit_first: bool,
-        fork_targets: Vec<ForkTarget>,
-        fuzzer_runs: u32,
-        fuzzer_seed: u64,
-    ) -> Self {
-        Self {
-            workspace_root,
-            exit_first,
-            fork_targets,
-            fuzzer_runs,
-            fuzzer_seed,
-        }
-    }
-}
-
-/// Exit status of the runner
-#[derive(Debug, PartialEq, Clone)]
-pub enum RunnerStatus {
-    /// Runner exited without problems
-    Default,
-    /// Some test failed
-    TestFailed,
-    /// Runner did not run, e.g. when test cases got skipped
-    DidNotRun,
-}
-
-pub struct RunnerParams {
-    corelib_path: Utf8PathBuf,
-    contracts: HashMap<String, StarknetContractArtifacts>,
-    predeployed_contracts: Utf8PathBuf,
-    environment_variables: HashMap<String, String>,
-    linked_libraries: Vec<LinkedLibrary>,
-}
-
-impl RunnerParams {
-    #[must_use]
-    pub fn new(
-        corelib_path: Utf8PathBuf,
-        contracts: HashMap<String, StarknetContractArtifacts>,
-        predeployed_contracts: Utf8PathBuf,
-        environment_variables: HashMap<String, String>,
-        linked_libraries: Vec<LinkedLibrary>,
-    ) -> Self {
-        Self {
-            corelib_path,
-            contracts,
-            predeployed_contracts,
-            environment_variables,
-            linked_libraries,
-        }
-    }
-}
-=======
->>>>>>> 268d0382
 
 #[derive(Debug, PartialEq, Clone, Copy)]
 pub enum CrateLocation {
