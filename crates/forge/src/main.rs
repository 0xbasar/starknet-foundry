--- conflicted
+++ resolved
@@ -17,17 +17,7 @@
 use scarb_metadata::{Metadata, MetadataCommand, PackageMetadata};
 use scarb_ui::args::PackagesFilter;
 
-<<<<<<< HEAD
-use forge::scarb::config::ForgeConfig;
-use forge::shared_cache::{cache_failed_tests_names, clean_cache, CACHE_DIR};
-use forge::test_case_summary::{self, TestCaseSummary};
-use forge::test_filter::TestsFilter;
-use forge::{pretty_printing, RunnerConfig, RunnerParams, FUZZER_RUNS_DEFAULT};
-use forge::{run, TestCrateSummary};
-use rand::{thread_rng, RngCore};
-=======
 use std::env;
->>>>>>> 8c6ec390
 use std::process::{Command, Stdio};
 use std::sync::Arc;
 use std::thread::available_parallelism;
@@ -125,9 +115,9 @@
         .collect()
 }
 
-fn extract_passed_tests_names(tests_summaries: &Vec<TestCrateSummary>) -> Vec<String> {
+fn extract_passed_tests_names(tests_summaries: &[TestCrateSummary]) -> Vec<String> {
     tests_summaries
-        .into_iter()
+        .iter()
         .flat_map(|test_file_summary| test_file_summary.test_case_summaries.clone())
         .filter(|test_case_summary| matches!(test_case_summary, TestCaseSummary::Passed { .. }))
         .map(|test_case_summary| match test_case_summary {
