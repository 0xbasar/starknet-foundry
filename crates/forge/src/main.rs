--- conflicted
+++ resolved
@@ -116,71 +116,7 @@
     let workspace_root = scarb_metadata.workspace.root.clone();
 
     if args.clean_cache {
-<<<<<<< HEAD
-        clean_cache(package_root).context("Failed to clean snforge cache")?;
-    }
-
-    let mut all_failed_tests = vec![];
-    for package in &packages {
-        let forge_config = config_from_scarb_for_package(&scarb_metadata, &package.id)?;
-        let (package_path, package_source_dir_path) =
-            paths_for_package(&scarb_metadata, &package.id)?;
-        env::set_current_dir(package_path.clone())?;
-
-        // TODO(#671)
-        let target_dir = target_dir_for_package(&scarb_metadata.workspace.root)?;
-
-        let build_output = Command::new("scarb")
-            .arg("build")
-            .stderr(Stdio::inherit())
-            .stdout(Stdio::inherit())
-            .output()
-            .context("Failed to build contracts with Scarb")?;
-        if !build_output.status.success() {
-            bail!("Scarb build did not succeed")
-        }
-
-        let package_name = name_for_package(&scarb_metadata, &package.id)?;
-        let dependencies = dependencies_for_package(&scarb_metadata, &package.id)?;
-        let target_name = target_name_for_package(&scarb_metadata, &package.id)?;
-        let corelib_path = corelib_for_package(&scarb_metadata, &package.id)?;
-        let runner_config = RunnerConfig::new(
-            args.test_filter.clone(),
-            args.exact,
-            args.exit_first,
-            args.fuzzer_runs,
-            args.fuzzer_seed,
-            &forge_config,
-        );
-
-        let contracts_path = try_get_starknet_artifacts_path(&target_dir, &target_name)?;
-        let contracts = contracts_path
-            .map(|path| get_contracts_map(&path))
-            .transpose()?
-            .unwrap_or_default();
-
-        let runner_params = RunnerParams::new(
-            corelib_path,
-            contracts,
-            predeployed_contracts.clone(),
-            env::vars().collect(),
-            dependencies,
-        );
-
-        let tests_file_summaries = run(
-            package_root,
-            &package_path,
-            &package_name,
-            &package_source_dir_path,
-            &runner_config,
-            &runner_params,
-        )?;
-
-        let mut failed_tests = extract_failed_tests(tests_file_summaries);
-        all_failed_tests.append(&mut failed_tests);
-=======
         clean_cache(&workspace_root).context("Failed to clean snforge cache")?;
->>>>>>> b19ec2e7
     }
     let cores_approx = available_parallelism()?.get();
     let rt = Builder::new_multi_thread()
@@ -235,6 +171,7 @@
                     contracts,
                     predeployed_contracts.clone(),
                     env::vars().collect(),
+                    dependencies,
                 ));
 
                 let cancellation_tokens = Arc::new(CancellationTokens::new());
@@ -243,7 +180,6 @@
                     &package_path,
                     &package_name,
                     &package_source_dir_path,
-                    &dependencies,
                     runner_config,
                     runner_params,
                     cancellation_tokens,
