--- conflicted
+++ resolved
@@ -16,13 +16,8 @@
         &test.path().unwrap(),
         &String::from("src"),
         &test.path().unwrap().join("src"),
-<<<<<<< HEAD
-        &RunnerConfig::new(
-=======
-        &test.linked_libraries(),
         Arc::new(RunnerConfig::new(
             Utf8PathBuf::from_path_buf(PathBuf::from(tempdir().unwrap().path())).unwrap(),
->>>>>>> b19ec2e7
             None,
             false,
             false,
@@ -35,15 +30,9 @@
             test.contracts(&corelib_path()).unwrap(),
             Utf8PathBuf::from_path_buf(predeployed_contracts().to_path_buf()).unwrap(),
             test.env().clone(),
-<<<<<<< HEAD
             test.linked_libraries(),
-        ),
-    )
-    .unwrap()
-=======
         )),
         Arc::new(CancellationTokens::new()),
     ))
     .expect("Runner fail")
->>>>>>> b19ec2e7
 }