use crate::sierra_casm_generator::SierraCasmGenerator;
use anyhow::{anyhow, Context, Result};
use cairo_felt::Felt252;
use cairo_lang_compiler::db::RootDatabase;
use cairo_lang_compiler::diagnostics::DiagnosticsReporter;
use cairo_lang_debug::DebugWithDb;
use cairo_lang_defs::ids::{FreeFunctionId, FunctionWithBodyId, ModuleItemId};
use cairo_lang_defs::plugin::PluginDiagnostic;
use cairo_lang_diagnostics::ToOption;
use cairo_lang_filesystem::cfg::{Cfg, CfgSet};
use cairo_lang_filesystem::db::FilesGroup;
use cairo_lang_filesystem::ids::{CrateId, CrateLongId, Directory};
use cairo_lang_lowering::ids::ConcreteFunctionWithBodyId;
use cairo_lang_project::{ProjectConfig, ProjectConfigContent};
use cairo_lang_semantic::db::SemanticGroup;
use cairo_lang_semantic::items::functions::GenericFunctionId;
use cairo_lang_semantic::{ConcreteFunction, FunctionLongId};
use cairo_lang_sierra::extensions::enm::EnumType;
use cairo_lang_sierra::extensions::NamedType;
use cairo_lang_sierra::program::{GenericArg, Program};
use cairo_lang_sierra_generator::db::SierraGenGroup;
use cairo_lang_sierra_generator::replace_ids::replace_sierra_ids_in_program;
use cairo_lang_starknet::inline_macros::selector::SelectorMacro;
use cairo_lang_starknet::plugin::StarkNetPlugin;
use cairo_lang_syntax::attribute::structured::{Attribute, AttributeArg, AttributeArgVariant};
use cairo_lang_syntax::node::ast;
use cairo_lang_syntax::node::db::SyntaxGroup;
use cairo_lang_syntax::node::helpers::GetIdentifier;
use cairo_lang_utils::ordered_hash_map::OrderedHashMap;
use cairo_lang_utils::OptionHelper;
use conversions::StarknetConversions;
use itertools::Itertools;
use num_bigint::BigInt;
use num_traits::ToPrimitive;
use plugin::TestPlugin;
use smol_str::SmolStr;
use starknet::core::types::{BlockId, BlockTag};
use std::fs;
use std::path::PathBuf;
use std::sync::Arc;

mod plugin;

pub mod sierra_casm_generator;

/// Expectation for a panic case.
#[derive(Debug, Clone, PartialEq)]
pub enum ExpectedPanicValue {
    /// Accept any panic value.
    Any,
    /// Accept only this specific vector of panics.
    Exact(Vec<Felt252>),
}

/// Expectation for a result of a test.
#[derive(Debug, Clone, PartialEq)]
pub enum ExpectedTestResult {
    /// Running the test should not panic.
    Success,
    /// Running the test should result in a panic.
    Panics(ExpectedPanicValue),
}

#[derive(Debug, Clone, PartialEq)]
pub enum ForkConfig {
    Id(String),
    Params(String, BlockId),
}

#[derive(Debug, Clone, PartialEq)]
pub struct FuzzerConfig {
    pub fuzzer_runs: u32,
    pub fuzzer_seed: u64,
}

/// The configuration for running a single test.
#[derive(Debug)]
pub struct SingleTestConfig {
    /// The amount of gas the test requested.
    pub available_gas: Option<usize>,
    /// The maximum cairo steps for a single transaction.
    pub max_steps: Option<u32>,
    /// The expected result of the run.
    pub expected_result: ExpectedTestResult,
    /// Should the test be ignored.
    pub ignored: bool,
    /// The configuration of forked network.
    pub fork_config: Option<ForkConfig>,
    /// Custom fuzzing configuration
    pub fuzzer_config: Option<FuzzerConfig>,
}

/// Finds the tests in the requested crates.
pub fn find_all_tests(
    db: &dyn SemanticGroup,
    main_crate: CrateId,
) -> Vec<(FreeFunctionId, SingleTestConfig)> {
    let mut tests = vec![];
    let modules = db.crate_modules(main_crate);
    for module_id in modules.iter() {
        let Ok(module_items) = db.module_items(*module_id) else {
            continue;
        };
        tests.extend(module_items.iter().filter_map(|item| {
            let ModuleItemId::FreeFunction(func_id) = item else {
                return None;
            };
            let Ok(attrs) = db.function_with_body_attributes(FunctionWithBodyId::Free(*func_id))
            else {
                return None;
            };
            Some((
                *func_id,
                try_extract_test_config(db.upcast(), &attrs).unwrap()?,
            ))
        }));
    }
    tests
}

/// Extracts the configuration of a tests from attributes, or returns the diagnostics if the
/// attributes are set illegally.
#[allow(clippy::too_many_lines)]
pub fn try_extract_test_config(
    db: &dyn SyntaxGroup,
    attrs: &[Attribute],
) -> Result<Option<SingleTestConfig>, Vec<PluginDiagnostic>> {
    let test_attr = attrs.iter().find(|attr| attr.id.as_str() == "test");
    let ignore_attr = attrs.iter().find(|attr| attr.id.as_str() == "ignore");
    let available_gas_attr = attrs
        .iter()
        .find(|attr| attr.id.as_str() == "available_gas");
    let should_panic_attr = attrs.iter().find(|attr| attr.id.as_str() == "should_panic");
    let fork_attr = attrs.iter().find(|attr| attr.id.as_str() == "fork");
<<<<<<< HEAD
    let max_steps_attr = attrs.iter().find(|attr| attr.id.as_str() == "max_steps");

=======
    let fuzzer_attr = attrs.iter().find(|attr| attr.id.as_str() == "fuzzer");
>>>>>>> 8ce5e502
    let mut diagnostics = vec![];
    if let Some(attr) = test_attr {
        if !attr.args.is_empty() {
            diagnostics.push(PluginDiagnostic {
                stable_ptr: attr.id_stable_ptr.untyped(),
                message: "Attribute should not have arguments.".into(),
            });
        }
    } else {
        for attr in [
            ignore_attr,
            available_gas_attr,
            should_panic_attr,
            fork_attr,
<<<<<<< HEAD
            max_steps_attr,
=======
            fuzzer_attr,
>>>>>>> 8ce5e502
        ]
        .into_iter()
        .flatten()
        {
            diagnostics.push(PluginDiagnostic {
                stable_ptr: attr.id_stable_ptr.untyped(),
                message: "Attribute should only appear on tests.".into(),
            });
        }
    }
    let ignored = if let Some(attr) = ignore_attr {
        if !attr.args.is_empty() {
            diagnostics.push(PluginDiagnostic {
                stable_ptr: attr.id_stable_ptr.untyped(),
                message: "Attribute should not have arguments.".into(),
            });
        }
        true
    } else {
        false
    };
    let available_gas = if let Some(attr) = available_gas_attr {
        if let [AttributeArg {
            variant:
                AttributeArgVariant::Unnamed {
                    value: ast::Expr::Literal(literal),
                    ..
                },
            ..
        }] = &attr.args[..]
        {
            literal.numeric_value(db).unwrap_or_default().to_usize()
        } else {
            diagnostics.push(PluginDiagnostic {
                stable_ptr: attr.id_stable_ptr.untyped(),
                message: "Attribute should have a single value argument.".into(),
            });
            None
        }
    } else {
        None
    };
    let (should_panic, expected_panic_value) = if let Some(attr) = should_panic_attr {
        if attr.args.is_empty() {
            (true, None)
        } else {
            (
                true,
                extract_panic_values(db, attr).on_none(|| {
                    diagnostics.push(PluginDiagnostic {
                        stable_ptr: attr.args_stable_ptr.untyped(),
                        message: "Expected panic must be of the form `expected = <tuple of \
                                  felts>`."
                            .into(),
                    });
                }),
            )
        }
    } else {
        (false, None)
    };
    let fork_config = if let Some(attr) = fork_attr {
        if attr.args.is_empty() {
            None
        } else {
            extract_fork_config(db, attr).on_none(|| {
                diagnostics.push(PluginDiagnostic {
                    stable_ptr: attr.args_stable_ptr.untyped(),
                    message: "Expected fork config must be of the form `url: <double quote \
                                  string>, block_id: <snforge_std::BlockId>`."
                        .into(),
                });
            })
        }
    } else {
        None
    };
<<<<<<< HEAD
    let max_steps = if let Some(attr) = max_steps_attr {
        extract_max_steps(db, attr).on_none(|| {
            diagnostics.push(PluginDiagnostic {
                stable_ptr: attr.args_stable_ptr.untyped(),
                message: "Expected max_steps config must be of the form `<u64>.".into(),
=======
    let fuzzer_config = if let Some(attr) = fuzzer_attr {
        extract_fuzzer_config(db, attr).on_none(|| {
            diagnostics.push(PluginDiagnostic {
                stable_ptr: attr.args_stable_ptr.untyped(),
                message: "Expected fuzzer config must be of the form `runs: <u32>, seed: <u64>`"
                    .into(),
>>>>>>> 8ce5e502
            });
        })
    } else {
        None
    };

    if !diagnostics.is_empty() {
        return Err(diagnostics);
    }
    Ok(if test_attr.is_none() {
        None
    } else {
        Some(SingleTestConfig {
            available_gas,
            max_steps,
            expected_result: if should_panic {
                ExpectedTestResult::Panics(if let Some(values) = expected_panic_value {
                    ExpectedPanicValue::Exact(values)
                } else {
                    ExpectedPanicValue::Any
                })
            } else {
                ExpectedTestResult::Success
            },
            ignored,
            fork_config,
            fuzzer_config,
        })
    })
}

/// Tries to extract the relevant expected panic values.
fn extract_panic_values(db: &dyn SyntaxGroup, attr: &Attribute) -> Option<Vec<Felt252>> {
    let [AttributeArg {
        variant:
            AttributeArgVariant::Named {
                name,
                value: panics,
                ..
            },
        ..
    }] = &attr.args[..]
    else {
        return None;
    };
    if name != "expected" {
        return None;
    }
    let ast::Expr::Tuple(panics) = panics else {
        return None;
    };
    panics
        .expressions(db)
        .elements(db)
        .into_iter()
        .map(|value| match value {
            ast::Expr::Literal(literal) => {
                Some(literal.numeric_value(db).unwrap_or_default().into())
            }
            ast::Expr::ShortString(literal) => {
                Some(literal.numeric_value(db).unwrap_or_default().into())
            }
            _ => None,
        })
        .collect::<Option<Vec<_>>>()
}

/// Tries to extract the fork configuration.
fn extract_fork_config(db: &dyn SyntaxGroup, attr: &Attribute) -> Option<ForkConfig> {
    if attr.args.is_empty() {
        return None;
    }

    match &attr.args[0].variant {
        AttributeArgVariant::Unnamed { value: fork_id, .. } => {
            extract_fork_config_from_id(fork_id, db)
        }
        _ => extract_fork_config_from_args(db, attr),
    }
}

fn extract_fuzzer_config(db: &dyn SyntaxGroup, attr: &Attribute) -> Option<FuzzerConfig> {
    let [AttributeArg {
        variant:
            AttributeArgVariant::Named {
                name: fuzzer_runs_name,
                value: fuzzer_runs,
                ..
            },
        ..
    }, AttributeArg {
        variant:
            AttributeArgVariant::Named {
                name: fuzzer_seed_name,
                value: fuzzer_seed,
                ..
            },
        ..
    }] = &attr.args[..]
    else {
        return None;
    };

    if fuzzer_runs_name != "runs" || fuzzer_seed_name != "seed" {
        return None;
    };

    let fuzzer_runs = extract_numeric_value(db, fuzzer_runs)?.to_u32()?;
    let fuzzer_seed = extract_numeric_value(db, fuzzer_seed)?.to_u64()?;

    Some(FuzzerConfig {
        fuzzer_runs,
        fuzzer_seed,
    })
}

fn extract_numeric_value(db: &dyn SyntaxGroup, expr: &ast::Expr) -> Option<BigInt> {
    let ast::Expr::Literal(literal) = expr else {
        return None;
    };

    literal.numeric_value(db)
}

fn extract_fork_config_from_id(id: &ast::Expr, db: &dyn SyntaxGroup) -> Option<ForkConfig> {
    let ast::Expr::String(url_str) = id else {
        return None;
    };
    let url = url_str.string_value(db)?;

    Some(ForkConfig::Id(url))
}

fn extract_fork_config_from_args(db: &dyn SyntaxGroup, attr: &Attribute) -> Option<ForkConfig> {
    let [AttributeArg {
        variant:
            AttributeArgVariant::Named {
                name: url_arg_name,
                value: url,
                ..
            },
        ..
    }, AttributeArg {
        variant:
            AttributeArgVariant::Named {
                name: block_id_arg_name,
                value: block_id,
                ..
            },
        ..
    }] = &attr.args[..]
    else {
        return None;
    };

    if url_arg_name != "url" {
        return None;
    }
    let ast::Expr::String(url_str) = url else {
        return None;
    };
    let url = url_str.string_value(db)?;

    if block_id_arg_name != "block_id" {
        return None;
    }
    let ast::Expr::FunctionCall(block_id) = block_id else {
        return None;
    };

    let block_id_type = block_id
        .path(db)
        .elements(db)
        .last()
        .unwrap()
        .identifier(db)
        .to_string();

    let block_id = block_id
        .arguments(db)
        .args(db)
        .elements(db)
        .into_iter()
        .map(|arg| match arg.arg_clause(db) {
            ast::ArgClause::Unnamed(unnamed_arg_clause) => Some(unnamed_arg_clause.value(db)),
            _ => None,
        })
        .map(|arg| match arg {
            Some(ast::Expr::Literal(value)) => match block_id_type.as_str() {
                "Number" => Some(BlockId::Number(
                    u64::try_from(value.numeric_value(db).unwrap()).unwrap(),
                )),
                "Hash" => Some(BlockId::Hash(
                    Felt252::from(value.numeric_value(db).unwrap()).to_field_element(),
                )),
                _ => None,
            },
            Some(ast::Expr::Path(block_tag)) => {
                let tag = block_tag
                    .elements(db)
                    .last()
                    .unwrap()
                    .identifier(db)
                    .to_string();
                match tag.as_str() {
                    "Latest" => Some(BlockId::Tag(BlockTag::Latest)),
                    "Pending" => Some(BlockId::Tag(BlockTag::Pending)),
                    _ => None,
                }
            }
            _ => None,
        })
        .collect::<Vec<_>>();

    if block_id.len() != 1 || block_id[0].is_none() {
        return None;
    }

    Some(ForkConfig::Params(url, block_id[0].unwrap()))
}

fn extract_max_steps(db: &dyn SyntaxGroup, attr: &Attribute) -> Option<u32> {
    let [AttributeArg {
        variant: AttributeArgVariant::Unnamed {
            value: max_steps, ..
        },
        ..
    }] = &attr.args[..]
    else {
        return None;
    };

    let ast::Expr::Literal(literal) = max_steps else {
        return None;
    };

    literal.numeric_value(db)?.to_u32()
}

/// Represents a dependency of a Cairo project
#[derive(Debug, Clone)]
pub struct LinkedLibrary {
    pub name: String,
    pub path: PathBuf,
}

#[derive(Debug, PartialEq, Clone)]
pub struct TestCase {
    pub name: String,
    pub available_gas: Option<usize>,
    pub expected_result: ExpectedTestResult,
    pub fork_config: Option<ForkConfig>,
    pub fuzzer_config: Option<FuzzerConfig>,
}

pub fn collect_tests(
    crate_root: &str,
    output_path: Option<&str>,
    crate_name: &str,
    linked_libraries: &[LinkedLibrary],
    builtins: Option<Vec<&str>>,
    corelib_path: PathBuf,
) -> Result<(Program, Vec<TestCase>)> {
    let mut crate_roots: OrderedHashMap<SmolStr, PathBuf> = linked_libraries
        .iter()
        .cloned()
        .map(|source_root| (source_root.name.into(), source_root.path.clone()))
        .collect();
    crate_roots.insert(crate_name.into(), PathBuf::from(crate_root));

    let project_config = ProjectConfig {
        base_path: crate_root.into(),
        corelib: Some(Directory::Real(corelib_path)),
        content: ProjectConfigContent { crate_roots },
    };

    // code taken from crates/cairo-lang-test-runner/src/lib.rs
    let db = &mut {
        let mut b = RootDatabase::builder();
        b.with_cfg(CfgSet::from_iter([Cfg::name("test")]));
        b.with_macro_plugin(Arc::new(TestPlugin::default()));
        b.with_macro_plugin(Arc::new(StarkNetPlugin::default()))
            .with_inline_macro_plugin(SelectorMacro::NAME, Arc::new(SelectorMacro));
        b.with_project_config(project_config);
        b.build()?
    };

    let main_crate_id = db.intern_crate(CrateLongId::Real(SmolStr::from(crate_name)));

    if DiagnosticsReporter::stderr().check(db) {
        return Err(anyhow!(
            "Failed to add linked library, for a detailed information, please go through the logs \
             above"
        ));
    }
    let all_tests = find_all_tests(db, main_crate_id);

    let z: Vec<ConcreteFunctionWithBodyId> = all_tests
        .iter()
        .filter_map(|(func_id, _cfg)| {
            ConcreteFunctionWithBodyId::from_no_generics_free(db, *func_id)
        })
        .collect();

    let sierra_program = db
        .get_sierra_program_for_functions(z)
        .to_option()
        .context("Compilation failed without any diagnostics")
        .context("Failed to get sierra program")?;

    let collected_tests: Vec<TestCase> = all_tests
        .into_iter()
        .map(|(func_id, test)| {
            (
                format!(
                    "{:?}",
                    FunctionLongId {
                        function: ConcreteFunction {
                            generic_function: GenericFunctionId::Free(func_id),
                            generic_args: vec![]
                        }
                    }
                    .debug(db)
                ),
                test,
            )
        })
        .collect_vec()
        .into_iter()
        .map(|(test_name, config)| TestCase {
            name: test_name,
            available_gas: config.available_gas,
            expected_result: config.expected_result,
            fork_config: config.fork_config,
            fuzzer_config: config.fuzzer_config,
        })
        .collect();

    let sierra_program = replace_sierra_ids_in_program(db, &sierra_program);

    let builtins = builtins.map_or_else(Vec::new, |builtins| {
        builtins.iter().map(|s| (*s).to_string()).collect()
    });

    validate_tests(sierra_program.clone(), &collected_tests, &builtins)?;

    if let Some(path) = output_path {
        fs::write(path, sierra_program.to_string()).context("Failed to write output")?;
    }
    Ok((sierra_program, collected_tests))
}

fn validate_tests(
    sierra_program: Program,
    collected_tests: &Vec<TestCase>,
    ignored_params: &[String],
) -> Result<(), anyhow::Error> {
    let casm_generator = match SierraCasmGenerator::new(sierra_program) {
        Ok(casm_generator) => casm_generator,
        Err(e) => panic!("{}", e),
    };
    for test in collected_tests {
        let func = casm_generator.find_function(&test.name)?;
        let mut filtered_params: Vec<String> = Vec::new();
        for param in &func.params {
            let param_str = &param.ty.debug_name.as_ref().unwrap().to_string();
            if !ignored_params.contains(param_str) {
                filtered_params.push(param_str.to_string());
            }
        }

        let signature = &func.signature;
        let ret_types = &signature.ret_types;
        let tp = &ret_types[ret_types.len() - 1];
        let info = casm_generator.get_info(tp);
        let mut maybe_return_type_name = None;
        if info.long_id.generic_id == EnumType::ID {
            if let GenericArg::UserType(ut) = &info.long_id.generic_args[0] {
                if let Some(name) = ut.debug_name.as_ref() {
                    maybe_return_type_name = Some(name.as_str());
                }
            }
        }
        if let Some(return_type_name) = maybe_return_type_name {
            if !return_type_name.starts_with("core::panics::PanicResult::") {
                anyhow::bail!(
                    "The test function {} always succeeds and cannot be used as a test. Make sure to include panickable statements such as `assert` in your test",
                    test.name
                );
            }
            if return_type_name != "core::panics::PanicResult::<((),)>" {
                anyhow::bail!(
                    "Test function {} returns a value {}, it is required that test functions do \
                     not return values",
                    test.name,
                    return_type_name
                );
            }
        } else {
            anyhow::bail!(
                "Couldn't read result type for test function {} possible cause: The test function {} \
                 always succeeds and cannot be used as a test. Make sure to include panickable statements such as `assert` in your test",
                test.name,
                test.name
            );
        }
    }

    Ok(())
}<|MERGE_RESOLUTION|>--- conflicted
+++ resolved
@@ -132,12 +132,9 @@
         .find(|attr| attr.id.as_str() == "available_gas");
     let should_panic_attr = attrs.iter().find(|attr| attr.id.as_str() == "should_panic");
     let fork_attr = attrs.iter().find(|attr| attr.id.as_str() == "fork");
-<<<<<<< HEAD
+    let fuzzer_attr = attrs.iter().find(|attr| attr.id.as_str() == "fuzzer");
     let max_steps_attr = attrs.iter().find(|attr| attr.id.as_str() == "max_steps");
 
-=======
-    let fuzzer_attr = attrs.iter().find(|attr| attr.id.as_str() == "fuzzer");
->>>>>>> 8ce5e502
     let mut diagnostics = vec![];
     if let Some(attr) = test_attr {
         if !attr.args.is_empty() {
@@ -152,11 +149,8 @@
             available_gas_attr,
             should_panic_attr,
             fork_attr,
-<<<<<<< HEAD
+            fuzzer_attr,
             max_steps_attr,
-=======
-            fuzzer_attr,
->>>>>>> 8ce5e502
         ]
         .into_iter()
         .flatten()
@@ -234,20 +228,22 @@
     } else {
         None
     };
-<<<<<<< HEAD
-    let max_steps = if let Some(attr) = max_steps_attr {
-        extract_max_steps(db, attr).on_none(|| {
-            diagnostics.push(PluginDiagnostic {
-                stable_ptr: attr.args_stable_ptr.untyped(),
-                message: "Expected max_steps config must be of the form `<u64>.".into(),
-=======
     let fuzzer_config = if let Some(attr) = fuzzer_attr {
         extract_fuzzer_config(db, attr).on_none(|| {
             diagnostics.push(PluginDiagnostic {
                 stable_ptr: attr.args_stable_ptr.untyped(),
                 message: "Expected fuzzer config must be of the form `runs: <u32>, seed: <u64>`"
                     .into(),
->>>>>>> 8ce5e502
+            });
+        })
+    } else {
+        None
+    };
+    let max_steps = if let Some(attr) = max_steps_attr {
+        extract_max_steps(db, attr).on_none(|| {
+            diagnostics.push(PluginDiagnostic {
+                stable_ptr: attr.args_stable_ptr.untyped(),
+                message: "Expected max_steps config must be of the form `<u64>.".into(),
             });
         })
     } else {
