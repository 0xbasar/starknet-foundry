--- conflicted
+++ resolved
@@ -100,7 +100,6 @@
       - name: Run tests
         run: cargo test --release -p cast
 
-<<<<<<< HEAD
   test-conversions:
     name: Test Conversions
     runs-on: ubuntu-latest
@@ -109,24 +108,24 @@
       - uses: dtolnay/rust-toolchain@439cf607258077187679211f12aa6f19af4a0af7
         with:
           toolchain: stable
-=======
+      - uses: Swatinem/rust-cache@3cf7f8cc28d1b4e7d01e3783be10a97d55d483c8
+      - uses: software-mansion/setup-scarb@v1.3.2
+        with:
+          scarb-version: ${{ env.SCARB_VERSION }}
+      - name: Run tests
+        run: cargo test --release -p conversions
+
   test-scarb-artifacts:
     name: Test Scarb Artifacts
     runs-on: ubuntu-latest
     steps:
       - uses: actions/checkout@v4
       - uses: dtolnay/rust-toolchain@stable
->>>>>>> 4770dcb3
       - uses: Swatinem/rust-cache@3cf7f8cc28d1b4e7d01e3783be10a97d55d483c8
       - uses: software-mansion/setup-scarb@v1.3.2
         with:
           scarb-version: ${{ env.SCARB_VERSION }}
-<<<<<<< HEAD
-      - name: Run tests
-        run: cargo test --release -p conversions
-=======
       - run: cargo test --release -p scarb-artifacts
->>>>>>> 4770dcb3
 
   scarbfmt:
     runs-on: ubuntu-latest
